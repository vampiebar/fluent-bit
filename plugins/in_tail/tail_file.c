--- conflicted
+++ resolved
@@ -296,19 +296,12 @@
 
     /* path_key */
     if (file->config->path_key != NULL) {
-<<<<<<< HEAD
         if (result == FLB_EVENT_ENCODER_SUCCESS) {
             result = flb_log_event_encoder_append_body_values(
                         file->sl_log_event_encoder,
                         FLB_LOG_EVENT_CSTRING_VALUE(file->config->path_key),
-                        FLB_LOG_EVENT_CSTRING_VALUE(file->name));
-        }
-=======
-        append_record_to_map(data, data_size,
-                             file->config->path_key,
-                             flb_sds_len(file->config->path_key),
-                             file->orig_name, file->orig_name_len, 0);
->>>>>>> 8916b79e
+                        FLB_LOG_EVENT_CSTRING_VALUE(file->orig_name_len));
+        }
     }
 
     /* offset_key */
@@ -366,21 +359,14 @@
         }
     }
 
-<<<<<<< HEAD
     if (result == FLB_EVENT_ENCODER_SUCCESS) {
-        result = flb_log_event_encoder_append_body_values(
-                    file->sl_log_event_encoder,
-                    FLB_LOG_EVENT_CSTRING_VALUE(file->config->key),
-                    FLB_LOG_EVENT_STRING_VALUE(data, data_size));
-=======
-    if (file->config->path_key != NULL) {
-        /* append path_key */
-        msgpack_pack_str(mp_pck, flb_sds_len(file->config->path_key));
-        msgpack_pack_str_body(mp_pck, file->config->path_key,
-                              flb_sds_len(file->config->path_key));
-        msgpack_pack_str(mp_pck, file->orig_name_len);
-        msgpack_pack_str_body(mp_pck, file->orig_name, file->orig_name_len);
->>>>>>> 8916b79e
+        if (file->config->path_key != NULL) {
+            /* append path_key */
+            result = flb_log_event_encoder_append_body_values(
+                        file->sl_log_event_encoder,
+                        FLB_LOG_EVENT_CSTRING_VALUE(file->config->key),
+                        FLB_LOG_EVENT_STRING_VALUE(file->orig_name, 
+                                                   file->orig_name_len));
     }
 
     if (result == FLB_EVENT_ENCODER_SUCCESS) {
