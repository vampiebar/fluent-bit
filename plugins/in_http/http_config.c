--- conflicted
+++ resolved
@@ -64,7 +64,6 @@
      * moment so we want to make sure that it stays that way!
      */
 
-<<<<<<< HEAD
     ret = flb_log_event_encoder_init(&ctx->log_encoder,
                                      FLB_LOG_EVENT_FORMAT_DEFAULT);
 
@@ -73,8 +72,9 @@
 
         http_config_destroy(ctx);
 
-        ctx = NULL;
-=======
+        return NULL;
+    }
+
     ctx->success_headers_str = flb_sds_create_size(1);
 
     if (ctx->success_headers_str == NULL) {
@@ -119,7 +119,6 @@
 
             return NULL;
         }
->>>>>>> 8916b79e
     }
 
     return ctx;
